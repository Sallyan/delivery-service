name: Build and Test

on:
  workflow_call:
    inputs:
      mode:
        required: true
        type: string
        description:
          mode as expected by `cc-util/.github/workflows/prepare`
          either of
          - snapshot
          - release

jobs:
  prepare:
    uses: gardener/cc-utils/.github/workflows/prepare.yaml@master
    with:
      mode: ${{ inputs.mode }}

  setuptools-version:
    runs-on: ubuntu-latest
    permissions: {}
    needs:
      - prepare
    outputs:
      setuptools-version: ${{ steps.version-setuptools.outputs.setuptools-version }}
    steps:
    - name: version-setuptools
      id: version-setuptools
      run: |
        set -eu
        version=${{ needs.prepare.outputs.version }}
        if [[ "${version}" == *-* ]]; then
          # version was non-final - add suffix compliant w/ pep-440
          version="${version%%-*}-dev0"
        fi
        echo "setuptools-version=${version}" >> ${GITHUB_OUTPUT}

  packages:
    runs-on: ubuntu-latest
    needs:
      - setuptools-version
      - prepare
    steps:
      - name: install setuptools
        run: |
          pip3 install --root-user-action ignore \
            setuptools
      - uses: actions/checkout@v4
      - uses: gardener/cc-utils/.github/actions/install-gardener-gha-libs@master
      - name: create distribution packages
        run: |
          set -eu

          version=${{ needs.setuptools-version.outputs.setuptools-version }}
          echo "version: ${version}"

          # pass finalised version to setups
          export ODG_SERVICE_PACKAGE_VERSION=${version}
          export ODG_EXTENSIONS_PACKAGE_VERSION=${version}
          export ODG_UTILS_PACKAGE_VERSION=${version}

          pkg_dir=dist
          mkdir -p ${pkg_dir}
          pkg_dir="$(readlink -f dist)"

          ocm_repo='europe-docker.pkg.dev/gardener-project/releases'
          cc_utils_version="$(cat "CC_UTILS_VERSION")"
          bdba_version="$(cat "BDBA_DEPENDENCY_VERSION")"

          for resource in gardener-cicd-libs gardener-oci gardener-ocm; do
            echo "downloading ${resource}:${cc_utils_version}"
            python -m ocm download resource \
              --ocm-repository "${ocm_repo}" \
              --component "github.com/gardener/cc-utils:${cc_utils_version}" \
              --name "${resource}" \
              | tar xJ -C"${pkg_dir}"
          done

          python -m ocm download resource \
            --ocm-repository "${ocm_repo}" \
            --component "ocm.software/ocm-gear/bdba-client:${bdba_version}" \
            --name bdba \
            | tar xJ -C"${pkg_dir}"

          for path in \
            setup.utils.py \
            setup.service.py \
            setup.extensions.py \
          ; do
          echo "building distribution package from ${path}"
          python3 ${path} \
              bdist_wheel \
              --dist-dir ${pkg_dir}
          rm -rf build
          done

          echo "Built packages"
          ls "${pkg_dir}"

          blobs_dir="${pkg_dir}/blobs.d"
          mkdir ${blobs_dir}
          resources_file=resources.yaml

          for package in \
            delivery-gear-utils \
            ocm-gear-extensions \
            ocm-gear-service \
            ; do
            path="$(echo $package | tr - _)-*"
            prefix=dist
            access_type='localBlob'
            outf="${pkg_dir}/${package}.tar.gz"
            tar cJf ${outf} -C ${pkg_dir} $(cd ${pkg_dir}; ls ${path})
            mimetype=$(file -i ${outf} | cut -d: -f2 | cut -d' ' -f2-)
            leng=$(stat -c"%s" ${outf})
            digest="$(sha256sum ${outf} | cut -d' ' -f1)"
            echo "\
          - name: ${package}
            version: ${{ needs.prepare.outputs.version }}
            type: ${mimetype}
            relation: local
            access:
              type: localBlob
              localReference: sha256:${digest}
              size: ${leng}
              mediaType: ${mimetype}" \
            >> ${resources_file}
            mv ${outf} ${blobs_dir}/${digest}
          done

          cp "${resources_file}" dist/ocm_resources.yaml
          echo "ocm_resources=dist/ocm_resources.yaml" >> "${GITHUB_OUTPUT}"
          find "${pkg_dir}"
          tar czf distribution-packages.tar.gz dist
      - name: export-ocm-fragments
        uses: gardener/cc-utils/.github/actions/export-ocm-fragments@master
        with:
          ocm-resources-file: dist/ocm_resources.yaml
          blobs-directory: dist/blobs.d
      - name: upload python-packages as artefact
        uses: actions/upload-artifact@v4
        with:
          name: distribution-packages
          path: distribution-packages.tar.gz

  lint:
    runs-on: ubuntu-latest
    needs:
      - packages
    container:
      image: python:3.12-alpine
    steps:
    - uses: actions/checkout@v4
    - name: Retrieve Distribution Packages
      uses: actions/download-artifact@v4
      with:
        name: distribution-packages
    - name: lint
      run: |
        echo "install dependencies for python-packages"

        if ! apk add --no-cache $(cat apk-packages) >/tmp/apk.log; then
          echo "error while trying to install apk-packages:"
          cat /tmp/apk.log
          exit 1
        fi

        tar xf distribution-packages.tar.gz -C /tmp

        echo "installing linters"
        if ! pip3 install --pre --upgrade --break-system-packages \
          --find-links /tmp/dist \
          -r requirements.extensions.txt \
          -r requirements.service.txt \
          -r requirements.utils.txt \
          numpy \
          scipy \
          bandit \
          flake8 \
          pylama \
          pylint \
            > /tmp/pip3-install.log; then
          echo "error while trying to install packages:"
          cat /tmp/pip3-install.log
        fi

        echo "running linters"
        blobs_dir=blobs.d
        mkdir $blobs_dir
        bandit_logfile=bandit.log
        bandit_evidence="${blobs_dir}/bandit.tar.gz"

        bandit_extra_args="-f txt -o ${bandit_logfile}" \
          .ci/lint

        # pass bandit.log + used cfg (pyproject.toml) as evidence
        tar czf $bandit_evidence $bandit_logfile pyproject.toml

    - uses: gardener/cc-utils/.github/actions/export-ocm-fragments@master
      with:
        ocm-resources: |
          name: sast-linting-evidence
          relation: local
          access:
            type: localBlob
            localReference: bandit.tar.gz
          labels:
            - name: gardener.cloud/purposes
              value:
                - lint
                - sast
                - pybandit
            - name: gardener.cloud/comment
              value: |
                we use bandit (linter) for SAST-Scans.
                See: https://bandit.readthedocs.io/en/latest/
        blobs-directory: blobs.d

  unittests:
    runs-on: ubuntu-latest
    needs:
      - packages
    container:
      image: alpine
    steps:
    - uses: actions/checkout@v4
    - name: Retrieve Distribution Packages
      uses: actions/download-artifact@v4
      with:
        name: distribution-packages
    - name: run-tests
      run: |
        echo "install dependencies for python-packages"

        if ! apk add --no-cache $(cat apk-packages) >/tmp/apk.log; then
          echo "error while trying to install apk-packages:"
          cat /tmp/apk.log
          exit 1
        fi

        tar xf distribution-packages.tar.gz -C /tmp

        echo "installing packages"
        if ! pip3 install --pre --upgrade --break-system-packages \
          --find-links /tmp/dist \
          -r requirements.extensions.txt \
          -r requirements.service.txt \
          -r requirements.utils.txt \
          pytest \
          pytest-asyncio \
            > /tmp/pip3-install.log; then
          echo "error while trying to install packages:"
          cat /tmp/pip3-install.log
        fi

        echo "running tests"
        .ci/smoke-test
        .ci/test

  oci-images:
    name: Build OCI-Images
    needs:
      - packages # needed indirectly (python-packages artefact)
      - prepare
    permissions:
      contents: read
      packages: write
      id-token: write
    uses: gardener/cc-utils/.github/workflows/oci-ocm.yaml@master
    strategy:
      matrix:
        args:
          - name: delivery-service
            dockerfile: Dockerfile.service
            oci-repository: odg/delivery-service
            build-ctx-artefact: distribution-packages
            untar-build-ctx-artefact: distribution-packages.tar.gz
            ocm-labels:
              name: gardener.cloud/cve-categorisation
              value:
                network_exposure: public
                authentication_enforced: true
                user_interaction: end-user
                confidentiality_requirement: high
                integrity_requirement: high
                availability_requirement: high
          - name: extensions
            dockerfile: Dockerfile.extensions
            oci-repository: odg/extensions
            build-ctx-artefact: distribution-packages
            untar-build-ctx-artefact: distribution-packages.tar.gz
            ocm-labels:
              name: gardener.cloud/cve-categorisation
              value:
                network_exposure: protected
                authentication_enforced: true
                user_interaction: gardener-operator
                confidentiality_requirement: high
                integrity_requirement: high
                availability_requirement: low
          - name: extension-cache-manager
            dockerfile: Dockerfile.extensions.cache-manager
            oci-repository: odg/extension-cache-manager
            build-ctx-artefact: distribution-packages
            untar-build-ctx-artefact: distribution-packages.tar.gz
            ocm-labels:
              name: gardener.cloud/cve-categorisation
              value:
                network_exposure: protected
                authentication_enforced: true
                user_interaction: gardener-operator
                confidentiality_requirement: high
                integrity_requirement: high
                availability_requirement: low
          - name: extension-clamav
            dockerfile: Dockerfile.extensions.clamav
            oci-repository: odg/extension-clamav
            build-ctx-artefact: distribution-packages
            untar-build-ctx-artefact: distribution-packages.tar.gz
            ocm-labels:
              name: gardener.cloud/cve-categorisation
              value:
                network_exposure: protected
                authentication_enforced: true
                user_interaction: gardener-operator
                confidentiality_requirement: high
                integrity_requirement: high
                availability_requirement: low
          - name: extension-crypto
            dockerfile: Dockerfile.extensions.crypto
            oci-repository: odg/extension-crypto
            build-ctx-artefact: distribution-packages
            untar-build-ctx-artefact: distribution-packages.tar.gz
            ocm-labels:
              name: gardener.cloud/cve-categorisation
              value:
                network_exposure: protected
                authentication_enforced: true
                user_interaction: gardener-operator
                confidentiality_requirement: high
                integrity_requirement: high
                availability_requirement: low

    with:
      name: ${{ matrix.args.name }}
      version: ${{ needs.prepare.outputs.version }}
      oci-registry: ${{ needs.prepare.outputs.oci-registry }}
      oci-repository: ${{ matrix.args.oci-repository }}
      oci-platforms: 'linux/amd64'
      dockerfile: ${{ matrix.args.dockerfile }}
      build-ctx-artefact: ${{ matrix.args.build-ctx-artefact }}
      untar-build-ctx-artefact: ${{ matrix.args.untar-build-ctx-artefact }}
      ctx: oci-images
      ocm-labels: ${{ toJSON(matrix.args.ocm-labels) }}

  helmcharts:
    name: Build Helmcharts
    needs:
      - prepare
      - oci-images
    permissions:
      contents: read
      packages: write
      id-token: write
    uses: gardener/cc-utils/.github/workflows/helmchart-ocm.yaml@master
    strategy:
      matrix:
        args:
          - name: delivery-service
            dir: charts/delivery-service
            repository: charts/odg
            mappings:
              - ref: ocm-resource:delivery-service.repository
                attribute: image.repository
              - ref: ocm-resource:delivery-service.tag
                attribute: image.tag

          - name: extensions
            dir: charts/extensions
            repository: charts/odg
            mappings:
              - ref: ocm-resource:extensions.repository
                attribute: artefact-enumerator.image.repository
              - ref: ocm-resource:extensions.tag
                attribute: artefact-enumerator.image.tag
              - ref: ocm-resource:extensions.repository
                attribute: backlog-controller.image.repository
              - ref: ocm-resource:extensions.tag
                attribute: backlog-controller.image.tag
              - ref: ocm-resource:extensions.repository
                attribute: bdba.image.repository
              - ref: ocm-resource:extensions.tag
                attribute: bdba.image.tag
              - ref: ocm-resource:extension-clamav.repository
                attribute: clamav.image.repository
              - ref: ocm-resource:extension-clamav.tag
                attribute: clamav.image.tag
              - ref: ocm-resource:extensions.repository
                attribute: issue-replicator.image.repository
              - ref: ocm-resource:extensions.tag
                attribute: issue-replicator.image.tag
              - ref: ocm-resource:extension-cache-manager.repository
                attribute: cache-manager.image.repository
              - ref: ocm-resource:extension-cache-manager.tag
                attribute: cache-manager.image.tag
              - ref: ocm-resource:extensions.repository
                attribute: delivery-db-backup.image.repository
              - ref: ocm-resource:extensions.tag
                attribute: delivery-db-backup.image.tag
              - ref: ocm-resource:extensions.repository
                attribute: sast.image.repository
              - ref: ocm-resource:extensions.tag
                attribute: sast.image.tag
              - ref: ocm-resource:extension-crypto.repository
                attribute: crypto.image.repository
              - ref: ocm-resource:extension-crypto.tag
                attribute: crypto.image.tag
              - ref: ocm-resource:extensions.repository
                attribute: osid.image.repository
              - ref: ocm-resource:extensions.tag
                attribute: osid.image.tag
              - ref: ocm-resource:extensions.repository
<<<<<<< HEAD
                attribute: ghas.image.repository
              - ref: ocm-resource:extensions.tag
                attribute: ghas.image.tag
=======
                attribute: responsibles.image.repository
              - ref: ocm-resource:extensions.tag
                attribute: responsibles.image.tag
>>>>>>> 3b4b00fe

          - name: bootstrapping
            dir: charts/bootstrapping
            repository: charts/odg
            mappings: []
    with:
      name: ${{ matrix.args.name }}
      dir: ${{ matrix.args.dir }}
      oci-registry: ${{ needs.prepare.outputs.oci-registry }}
      oci-repository: ${{ matrix.args.repository }}
      ocm-mappings: ${{ toJSON(matrix.args.mappings) }}<|MERGE_RESOLUTION|>--- conflicted
+++ resolved
@@ -422,15 +422,13 @@
               - ref: ocm-resource:extensions.tag
                 attribute: osid.image.tag
               - ref: ocm-resource:extensions.repository
-<<<<<<< HEAD
                 attribute: ghas.image.repository
               - ref: ocm-resource:extensions.tag
                 attribute: ghas.image.tag
-=======
+              - ref: ocm-resource:extensions.repository
                 attribute: responsibles.image.repository
               - ref: ocm-resource:extensions.tag
                 attribute: responsibles.image.tag
->>>>>>> 3b4b00fe
 
           - name: bootstrapping
             dir: charts/bootstrapping
