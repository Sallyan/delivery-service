import collections.abc
import dataclasses
import datetime
import enum
import functools
import logging
import typing

import dacite
import github3.repos
import yaml

import github.compliance.milestone as gcmi
import ocm

import crypto_extension.config
import lookups
import odg.model
import odg.shared_cfg
import responsibles_extension.filters as ref
import responsibles_extension.strategies as res


logger = logging.getLogger(__name__)


class Services(enum.StrEnum):
    ARTEFACT_ENUMERATOR = 'artefactEnumerator'
    BACKLOG_CONTROLLER = 'backlogController'
    BDBA = 'bdba'
    CACHE_MANAGER = 'cacheManager'
    CLAMAV = 'clamav'
    CRYPTO = 'crypto'
    DELIVERY_DB_BACKUP = 'deliveryDbBackup'
    ISSUE_REPLICATOR = 'issueReplicator'
<<<<<<< HEAD
    SAST = 'sast'
    GHAS = 'ghas'
=======
>>>>>>> 3b4b00fe
    OSID = 'osid'
    RESPONSIBLES = 'responsibles'
    SAST = 'sast'


class VersionAliases(enum.StrEnum):
    GREATEST = 'greatest'


class WarningVerbosities(enum.StrEnum):
    FAIL = 'fail'
    IGNORE = 'ignore'
    WARNING = 'warning'


@dataclasses.dataclass(kw_only=True)
class ExtensionCfgMixins:
    enabled: bool = True


@dataclasses.dataclass
class BacklogItemMixins(ExtensionCfgMixins):
    '''
    Defines properties and functions which are shared among those extensions which determine their
    workload using the BacklogItem custom resource.
    '''
    def is_supported(
        self,
        artefact_kind: odg.model.ArtefactKind | None=None,
        access_type: ocm.AccessType | None=None,
    ) -> bool:
        raise NotImplementedError('function must be implemented by derived classes')


@dataclasses.dataclass
class Component:
    component_name: str
    version: str | None
    ocm_repo_url: str | None
    version_filter: str | None
    timerange_days: int | None
    max_versions_limit: int = 1

    def __post_init__(self):
        # "version=None" will be treated from subsequent functions like "greatest"
        if self.version == VersionAliases.GREATEST:
            self.version = None

    @property
    def ocm_repo(self) -> ocm.OciOcmRepository | None:
        if not self.ocm_repo_url:
            return None

        return ocm.OciOcmRepository(
            baseUrl=self.ocm_repo_url,
        )


@dataclasses.dataclass
class TimeRange:
    days_from: int = -90
    days_to: int = 150

    @property
    def start_date(self) -> datetime.date:
        today = datetime.date.today()
        return today + datetime.timedelta(days=self.days_from)

    @property
    def end_date(self) -> datetime.date:
        today = datetime.date.today()
        return today + datetime.timedelta(days=self.days_to)


@dataclasses.dataclass
class ArtefactEnumeratorConfig(ExtensionCfgMixins):
    '''
    :param str delivery_service_url
    :param list[Component] components:
        Components which are classified as "active" and for which compliance snapshots are created.
    :param TimeRange sprints_relative_time_range:
        Earliest start and latest end date for which compliance snapshots should be created. If not
        set, all available sprints will be considered.
    :param int compliance_snapshot_grace_period:
        Time after which inactive compliance snapshots are deleted from the delivery-db. During this
        period, the inactive snapshots are used to possibly close outdated GitHub issues (i.e. the
        ones which have a due date which is by now out-of-scope of the configured time range).
    :param str schedule
    :param int successful_jobs_history_limit
    :param int failed_jobs_history_limit
    '''
    delivery_service_url: str
    components: list[Component]
    sprints_relative_time_range: TimeRange | None
    compliance_snapshot_grace_period: int = 60 * 60 * 24 # 24h
    schedule: str = '*/5 * * * *' # every 5 minutes
    successful_jobs_history_limit: int = 1
    failed_jobs_history_limit: int = 1


@dataclasses.dataclass
class BacklogControllerConfig(ExtensionCfgMixins):
    '''
    :param int max_replicas:
        Maximum number of replicas per extension to which the backlog controller will scale. Note,
        that the maximum number for the issue replicator is always 1 to ensure consistent GitHub
        tracking issues.
    :param int backlog_items_per_replica
        Used to calculate the desired number of replicas.
    :param int remove_claim_after_minutes
        To prevent backlog items from not being processed in an error case because they are claimed
        infinetly by a single pod, the backlog controller will remove the claim again after this
        period.
    '''
    max_replicas: int = 5
    backlog_items_per_replica: int = 3
    remove_claim_after_minutes: int = 30


@dataclasses.dataclass
class Mapping:
    prefix: str


@dataclasses.dataclass
class BDBAMapping(Mapping):
    '''
    :param int group_id:
        BDBA group id to use for scanning.
    :param str bdba_secret_name:
        Name of the BDBA secret element to use for scanning.
    :param str aws_secret_name
        Name of the AWS secret element to use to retrieve artefacts from S3.
    :param ProcessingMode processing_mode:
        Defines the scanning behaviour in case there is already an existing scan.
    '''
    group_id: int
    bdba_secret_name: str
    aws_secret_name: str | None
    processing_mode: str = 'rescan'


@dataclasses.dataclass
class BDBAConfig(BacklogItemMixins):
    '''
    :param str delivery_service_url
    :param list[BDBAMapping] mappings
    :param int interval:
        Time after which an artefact must be re-scanned at latest.
    :param WarningVerbosities on_unsupported
        Defines the handling if a backlog item should be processed which contains unsupported
        properties, e.g. an unsupported access type.
    '''
    delivery_service_url: str
    mappings: list[BDBAMapping]
    interval: int = 60 * 60 * 24 # 24h
    on_unsupported: WarningVerbosities = WarningVerbosities.WARNING

    def mapping(self, name: str, /) -> BDBAMapping:
        for mapping in self.mappings:
            if name.startswith(mapping.prefix):
                return mapping

        raise ValueError(f'No matching mapping entry found for {name=}')

    def is_supported(
        self,
        artefact_kind: odg.model.ArtefactKind | None=None,
        access_type: ocm.AccessType | None=None,
    ) -> bool:
        supported_artefact_kinds = (
            odg.model.ArtefactKind.RESOURCE,
        )
        supported_access_types = (
            ocm.AccessType.OCI_REGISTRY,
            ocm.AccessType.LOCAL_BLOB,
            ocm.AccessType.S3,
        )

        is_supported = True

        if artefact_kind and artefact_kind not in supported_artefact_kinds:
            is_supported = False
            if self.on_unsupported is WarningVerbosities.WARNING:
                logger.warning(
                    f'{artefact_kind=} is not supported for BDBA scans, {supported_artefact_kinds=}'
                )

        if access_type and access_type not in supported_access_types:
            is_supported = False
            if self.on_unsupported is WarningVerbosities.WARNING:
                logger.warning(
                    f'{access_type=} is not supported for BDBA scans, {supported_access_types=}'
                )

        return is_supported


@dataclasses.dataclass(frozen=True)
class CachePruningWeights:
    '''
    The individual weights determine how much the respective values are being considered when
    determining those cache entries which should be deleted next (in case the max cache size is
    reached). The greater the weight, the less likely an entry will be considered for deletion.
    Negative values may be also used to express a property which determines that an entry should
    be deleted. 0 means the property does not affect the priority for the next deletion.
    '''
    creation_date_weight: float = 0
    last_update_weight: float = 0
    delete_after_weight: float = 0
    keep_until_weight: float = 0
    last_read_weight: float = 0
    read_count_weight: float = 0
    revision_weight: float = 0
    costs_weight: float = 0
    size_weight: float = 0

    @staticmethod
    def default() -> typing.Self:
        return CachePruningWeights(
            creation_date_weight=0,
            last_update_weight=0,
            delete_after_weight=-1.5, # deletion (i.e. stale) flag -> delete
            keep_until_weight=-1, # keep until has passed -> delete
            last_read_weight=-1, # long time no read -> delete
            read_count_weight=10, # has many reads -> rather not delete
            revision_weight=0,
            costs_weight=10, # is expensive to re-calculate -> rather not delete
            size_weight=0,
        )


class FunctionNames(enum.StrEnum):
    COMPLIANCE_SUMMARY = 'compliance-summary'
    COMPONENT_VERSIONS = 'component-versions'


@dataclasses.dataclass
class PrefillFunctionCaches:
    components: list[Component] = dataclasses.field(default_factory=list)
    functions: list[FunctionNames] = dataclasses.field(default_factory=lambda: [f for f in FunctionNames]) # noqa: E501


@dataclasses.dataclass
class CacheManagerConfig(ExtensionCfgMixins):
    '''
    :param int max_cache_size_bytes
    :param int min_pruning_bytes:
        If `max_cache_size_bytes` is reached, existing cache entries will be removed according to
        the `cache_pruning_weights` until `min_pruning_bytes` is available again.
    :param CachePruningWeights cache_pruning_weights
    :param PrefillFunctionCaches prefill_function_caches:
        Configures components for which to pre-calculate and cache the desired functions. If no
        specific functions are set, all available functions will be considered.
    :param str schedule
    :param int successful_jobs_history_limit
    :param int failed_jobs_history_limit
    '''
    max_cache_size_bytes: int = 1000000000 # 1Gb
    min_pruning_bytes: int = 100000000 # 100Mb
    cache_pruning_weights: CachePruningWeights = dataclasses.field(default_factory=CachePruningWeights.default) # noqa: E501
    prefill_function_caches: PrefillFunctionCaches = dataclasses.field(default_factory=PrefillFunctionCaches) # noqa: E501
    schedule: str = '*/10 * * * *' # every 10 minutes
    successful_jobs_history_limit: int = 1
    failed_jobs_history_limit: int = 1


@dataclasses.dataclass
class ClamAVMapping(Mapping):
    '''
    :param str aws_secret_name
        Name of the AWS secret element to use to retrieve artefacts from S3.
    '''
    aws_secret_name: str | None


@dataclasses.dataclass
class ClamAVConfig(BacklogItemMixins):
    '''
    :param str delivery_service_url
    :param list[ClamAVMapping] mappings
    :param int interval:
        Time after which an artefact must be re-scanned at latest.
    :param WarningVerbosities on_unsupported
        Defines the handling if a backlog item should be processed which contains unsupported
        properties, e.g. an unsupported access type.
    '''
    delivery_service_url: str
    mappings: list[ClamAVMapping]
    interval: int = 60 * 60 * 24 # 24h
    on_unsupported: WarningVerbosities = WarningVerbosities.WARNING

    def mapping(self, name: str, /) -> ClamAVMapping:
        for mapping in self.mappings:
            if name.startswith(mapping.prefix):
                return mapping

        raise ValueError(f'No matching mapping entry found for {name=}')

    def is_supported(
        self,
        artefact_kind: odg.model.ArtefactKind | None=None,
        access_type: ocm.AccessType | None=None,
        artefact_type: str | None=None,
    ) -> bool:
        supported_artefact_kinds = (
            odg.model.ArtefactKind.RESOURCE,
        )
        supported_access_types = (
            ocm.AccessType.OCI_REGISTRY,
            ocm.AccessType.LOCAL_BLOB,
            ocm.AccessType.S3,
        )
        supported_artefact_types_by_access_type = {
            ocm.AccessType.S3: ('application/tar', 'application/x-tar'),
        }

        is_supported = True

        if artefact_kind and artefact_kind not in supported_artefact_kinds:
            is_supported = False
            if self.on_unsupported is WarningVerbosities.WARNING:
                logger.warning(
                    f'{artefact_kind=} is not supported for ClamAV scans, '
                    f'{supported_artefact_kinds=}'
                )

        if access_type and access_type not in supported_access_types:
            is_supported = False
            if self.on_unsupported is WarningVerbosities.WARNING:
                logger.warning(
                    f'{access_type=} is not supported for ClamAV scans, {supported_access_types=}'
                )

        if (
            artefact_type
            and access_type
            and (artefact_types := supported_artefact_types_by_access_type.get(access_type))
        ):
            if not any(
                artefact_type.startswith(supported_artefact_type)
                for supported_artefact_type in artefact_types
            ):
                is_supported = False
                if self.on_unsupported is WarningVerbosities.WARNING:
                    logger.warning(
                        f'{artefact_type=} is not supported for ClamAV scans with {access_type=}, '
                        f'{supported_artefact_types_by_access_type=}'
                    )

        return is_supported


@dataclasses.dataclass
class StandardRef:
    '''
    :param str name:
        The name of the standard used to regulate cryptographic usage within software.
    :param str version:
        The version of the standard used to regulate cryptographic usage within software.
    :param SharedCfgReference ref:
        Reference to a configuration file (YAML) which contains a property `standards` that lists
        known regulatory cryptographic standards, which is used to find the standard described by
        `name` and `version`.
    '''
    name: str
    version: str
    ref: (
        odg.shared_cfg.SharedCfgGitHubReference
        | odg.shared_cfg.SharedCfgLocalReference
        | odg.shared_cfg.SharedCfgOCMReference
    )

    def retrieve_standard(
        self,
        shared_cfg_lookup: collections.abc.Callable[[odg.shared_cfg.SharedCfgReference], dict],
    ) -> crypto_extension.config.Standard:
        crypto_cfg_raw = shared_cfg_lookup(self.ref)

        standards_raw = crypto_cfg_raw.get('standards', [])
        for standard_raw in standards_raw:
            if (
                standard_raw['name'] == self.name
                and standard_raw['version'] == self.version
            ):
                return dacite.from_dict(
                    data_class=crypto_extension.config.Standard,
                    data=standard_raw,
                    config=dacite.Config(
                        cast=[enum.Enum],
                    ),
                )

        raise ValueError(f'could not retrieve crypto standard for {self}')


@dataclasses.dataclass
class LibrariesRef:
    '''
    :param SharedCfgReference ref:
        Reference to a configuration file (YAML) which contains a property `libraries` that lists
        known cryptographic libraries by their name.
    '''
    ref: (
        odg.shared_cfg.SharedCfgGitHubReference
        | odg.shared_cfg.SharedCfgLocalReference
        | odg.shared_cfg.SharedCfgOCMReference
    )


@dataclasses.dataclass
class CryptoMapping(Mapping):
    '''
    :param list[StandardRef | Standard] standards:
        References to or inline defined standards the discovered cryptographic assets should be
        validated against.
    :param list[LibrariesRef | str] libraries:
        References to configurations containing a list of cryptographic libraries or inline defined
        known cryptographic libraries which should be used to filter the detected libraries for
        cryptographic ones.
    :param list[CryptoAssetTypes] included_asset_types:
        The asset types which should be extracted from the CBOM. If `None` (!= empty list), all
        available asset types will be reported.
    :param str aws_secret_name:
        Name of the AWS secret element to use to retrieve artefacts from S3.
    '''
    standards: list[StandardRef | crypto_extension.config.Standard]
    libraries: list[LibrariesRef | str]
    included_asset_types: list[odg.model.CryptoAssetTypes] | None
    aws_secret_name: str | None

    def __post_init__(self):
        shared_cfg_lookup = odg.shared_cfg.shared_cfg_lookup()

        self.standards = [
            standard.retrieve_standard(shared_cfg_lookup)
            if isinstance(standard, StandardRef)
            else standard
            for standard in self.standards
        ]

        libraries = []
        for library in self.libraries:
            if isinstance(library, str):
                libraries.append(library)
                continue

            libraries.extend(shared_cfg_lookup(library.ref).get('libraries', []))
        self.libraries = libraries


@dataclasses.dataclass
class CryptoConfig(BacklogItemMixins):
    '''
    :param str delivery_service_url
    :param list[CryptoMapping] mappings
    :param int interval:
        Time after which an artefact must be re-scanned at latest.
    :param WarningVerbosities on_unsupported:
        Defines the handling if a backlog item should be processed which contains unsupported
        properties, e.g. an unsupported access type.
    '''
    delivery_service_url: str
    mappings: list[CryptoMapping]
    interval: int = 60 * 60 * 24 # 24h
    on_unsupported: WarningVerbosities = WarningVerbosities.WARNING

    def mapping(self, name: str, /) -> CryptoMapping:
        for mapping in self.mappings:
            if name.startswith(mapping.prefix):
                return mapping

        raise ValueError(f'No matching mapping entry found for {name=}')

    def is_supported(
        self,
        artefact_kind: odg.model.ArtefactKind | None=None,
        access_type: ocm.AccessType | None=None,
        artefact_type: str | None=None,
    ) -> bool:
        supported_artefact_kinds = (
            odg.model.ArtefactKind.RESOURCE,
        )
        supported_access_types = (
            ocm.AccessType.OCI_REGISTRY,
            ocm.AccessType.LOCAL_BLOB,
            ocm.AccessType.S3,
        )
        supported_artefact_types_by_access_type = {
            ocm.AccessType.OCI_REGISTRY: ('ociImage',),
            ocm.AccessType.S3: ('application/tar', 'application/x-tar'),
        }

        is_supported = True

        if artefact_kind and artefact_kind not in supported_artefact_kinds:
            is_supported = False
            if self.on_unsupported is WarningVerbosities.WARNING:
                logger.warning(
                    f'{artefact_kind=} is not supported for crypto scans, '
                    f'{supported_artefact_kinds=}'
                )

        if access_type and access_type not in supported_access_types:
            is_supported = False
            if self.on_unsupported is WarningVerbosities.WARNING:
                logger.warning(
                    f'{access_type=} is not supported for crypto scans, {supported_access_types=}'
                )

        if (
            artefact_type
            and access_type
            and (artefact_types := supported_artefact_types_by_access_type.get(access_type))
        ):
            if not any(
                artefact_type.startswith(supported_artefact_type)
                for supported_artefact_type in artefact_types
            ):
                is_supported = False
                if self.on_unsupported is WarningVerbosities.WARNING:
                    logger.warning(
                        f'{artefact_type=} is not supported for crypto scans with {access_type=}, '
                        f'{supported_artefact_types_by_access_type=}'
                    )

        return is_supported


@dataclasses.dataclass
class DeliveryDBBackup(ExtensionCfgMixins):
    '''
    :param str delivery_service_url
    :param str component_name:
        The desired name of the OCM component which will contain the backup resource.
    :param str ocm_repo_url:
        The OCM repository to which the component will be published.
    :param int backup_retention_count:
        The number of backup versions to keep. In case there are more backups, the oldest backups
        will be removed.
    :param str initial_version:
        Upon a new backup, there will be an automatic minor version upgrade. This defines the
        initial version if the backup component does not exist yet.
    :param list[str] extra_pg_dump_args:
        List of arguments that is passed to the `pg_dump` command as-is.
    :param str schedule
    :param int successful_jobs_history_limit
    :param int failed_jobs_history_limit
    '''
    delivery_service_url: str
    component_name: str
    ocm_repo_url: str
    backup_retention_count: int | None
    initial_version: str = '0.1.0'
    extra_pg_dump_args: list[str] = dataclasses.field(default_factory=list)
    schedule: str = '0 0 * * *' # every day at 12:00 AM
    successful_jobs_history_limit: int = 1
    failed_jobs_history_limit: int = 1


@dataclasses.dataclass
class IssueReplicatorMapping(Mapping):
    '''
    :param str github_repository
        GitHub repository name where the issues should be created.
    :param list[str] github_issue_labels_to_preserve:
        Labels matching one of these regexes won't be removed upon an issue update.
    :param int number_included_closed_issues:
        Number of closed issues to consider when evaluating creating vs re-opening an issue.
    :param MilestoneConfiguration milestones:
        Configuration to overwrite how the configured sprints are turned into GitHub milestones.
    '''
    github_repository: str
    github_issue_labels_to_preserve: list[str] = dataclasses.field(default_factory=list)
    number_included_closed_issues: int = 100
    milestones: gcmi.MilestoneConfiguration | dict = dataclasses.field(default_factory=gcmi.MilestoneConfiguration) # noqa: E501

    def __post_init__(self):
        if isinstance(self.milestones, dict):
            if milestone_title_cfg := self.milestones.get('title'):
                title_prefix = milestone_title_cfg.get('prefix')
                title_suffix = milestone_title_cfg.get('suffix')
                title_sprint_cfg = milestone_title_cfg.get('sprint')
            else:
                title_prefix = gcmi.MilestoneConfiguration.title_prefix
                title_suffix = gcmi.MilestoneConfiguration.title_suffix
                title_sprint_cfg = None

            if title_sprint_cfg:
                if (sprint_value_type := title_sprint_cfg.get('value_type')) == 'name':
                    title_callback = lambda sprint: sprint.name

                elif sprint_value_type == 'date':
                    name = title_sprint_cfg.get('date_name', 'end_date')
                    str_format = title_sprint_cfg.get('date_string_format', '%Y-%m-%d')

                    title_callback = lambda sprint: sprint.find_sprint_date(name).value.strftime(str_format) # noqa: E501

                else:
                    raise ValueError(f'invalid milestone sprint value type {sprint_value_type}')

            else:
                title_callback = gcmi.MilestoneConfiguration.title_callback

            if milestone_due_date_cfg := self.milestones.get('due_date'):
                name = milestone_due_date_cfg['date_name']
                due_date_callback = lambda sprint: sprint.find_sprint_date(name).value
            else:
                due_date_callback = gcmi.MilestoneConfiguration.due_date_callback

            self.milestones = gcmi.MilestoneConfiguration(
                title_callback=title_callback,
                title_prefix=title_prefix,
                title_suffix=title_suffix,
                due_date_callback=due_date_callback,
            )

    @functools.cached_property
    def repository(self) -> github3.repos.Repository:
        github_api_lookup = lookups.github_api_lookup()
        github_repo_lookup = lookups.github_repo_lookup(github_api_lookup)

        return github_repo_lookup(self.github_repository)

    @functools.cached_property
    def github_api(self) -> github3.github.GitHub:
        github_api_lookup = lookups.github_api_lookup()

        return github_api_lookup(self.repository.html_url)


@dataclasses.dataclass
class IssueReplicatorConfig(BacklogItemMixins):
    '''
    :param str delivery_service_url
    :param str delivery_dashboard_url
    :param list[IssueReplicatorMapping] mappings
    :param int interval:
        Time after which an issue must be updated at latest.
    '''
    delivery_service_url: str
    delivery_dashboard_url: str
    mappings: list[IssueReplicatorMapping]
    interval: int = 60 * 60 # 1h

    def mapping(self, name: str, /) -> IssueReplicatorMapping:
        for mapping in self.mappings:
            if name.startswith(mapping.prefix):
                return mapping

        raise ValueError(f'No matching mapping entry found for {name=}')

    def is_supported(
        self,
        artefact_kind: odg.model.ArtefactKind | None=None,
        access_type: ocm.AccessType | None=None,
    ) -> bool:
        return True # issue replication works independent of any artefact or access type


@dataclasses.dataclass
class ResponsibleConfigRule:
    '''
    :param str name:
        The name of the rule used for logging purposes.
    :param list[FilterBase] filters:
        The specified filters are concatenated using an `AND` expression.
    :param list[StrategyBase] strategies:
        The responsibles determined via the specified `strategies` are concatenated.
    :param ResponsibleAssigneeModes assignee_mode:
        Specifies how to handle an issue that already has assignees different to those determined
        via this rule. If `None` is specified, the `default_assignee_mode` of the respective
        finding-cfg will be used.
    '''
    name: str | None
    filters: list[
        ref.ArtefactFilter
        | ref.ComponentFilter
        | ref.DatatypeFilter
        | ref.MatchAllFilter
    ] = dataclasses.field(default_factory=list)
    strategies: list[
        res.ComponentResponsibles
        | res.StaticResponsibles
    ] = dataclasses.field(default_factory=list)
    assignee_mode: odg.model.ResponsibleAssigneeModes | None = None


@dataclasses.dataclass
class ResponsiblesConfig(BacklogItemMixins):
    '''
    :param str delivery_service_url:
    :param int interval:
        Time after which the responsibles for an artefact must be re-determined at latest.
    :param list[ResponsibleConfigRule] rules:
        These rules are used to map desired responsible `strategies` to artefacts and finding types
        using `filters`. The first matching rule "wins". In case no rule matches, the responsibles
        extension will not determine any responsibles and instead the default lookup will take
        precedence (i.e. lookup responsibles in findings and as fallback via delivery-service api).
    '''
    delivery_service_url: str
    interval: int = 60 * 60 * 12 # 12h
    rules: list[ResponsibleConfigRule] = dataclasses.field(default_factory=list)


@dataclasses.dataclass
class SASTConfig(BacklogItemMixins):
    '''
    :param str delivery_service_url
    :param int interval:
        Time after which an artefact must be re-scanned at latest.
    :param WarningVerbosities on_unsupported
        Defines the handling if a backlog item should be processed which contains unsupported
        properties, e.g. an unsupported access type.
    '''
    delivery_service_url: str
    interval: int = 60 * 60 * 24 # 24h
    on_unsupported: WarningVerbosities = WarningVerbosities.WARNING

    def is_supported(
        self,
        artefact_kind: odg.model.ArtefactKind | None=None,
    ) -> bool:
        supported_artefact_kinds = (
            odg.model.ArtefactKind.SOURCE,
        )

        if artefact_kind and artefact_kind not in supported_artefact_kinds:
            if self.on_unsupported is WarningVerbosities.WARNING:
                logger.warning(
                    f'{artefact_kind=} is not supported for SAST scans, {supported_artefact_kinds=}'
                )
            return False

        return True

@dataclasses.dataclass
class GitHubInstance:
    github: str
    orgs: list[str]


@dataclasses.dataclass
class GHASConfig(BacklogItemMixins):
    '''
    :param str delivery_service_url
    :param int interval:
        Time after which an artefact must be re-scanned at latest.
    :param WarningVerbosities on_unsupported
        Defines the handling if a backlog item should be processed which contains unsupported
        properties, e.g. an unsupported access type.
    '''
    delivery_service_url: str
    interval: int = 60 * 60 * 24 # 24h
    on_unsupported: WarningVerbosities = WarningVerbosities.WARNING
    schedule: str = '0 0 * * *' # every day at 12:00 AM
    githubs: list[GitHubInstance] = dataclasses.field(default_factory=list)

    def __post_init__(self):
        # Ensure GitHub instances are correctly initialized
        self.githubs = [GitHubInstance(**gh) for gh in self.githubs]

    def is_supported(
        self,
        artefact_kind: odg.model.ArtefactKind | None=None,
    ) -> bool:
        supported_artefact_kinds = (
            odg.model.ArtefactKind.RESOURCE,
        )

        if artefact_kind and artefact_kind not in supported_artefact_kinds:
            if self.on_unsupported is WarningVerbosities.WARNING:
                logger.warning(
                    f'{artefact_kind=} is not supported for GHAS scans, {supported_artefact_kinds=}'
                )
            return False

        return True

@dataclasses.dataclass
class OsId(BacklogItemMixins):
    '''
    :param str delivery_service_url
    :param int interval:
        Time after which an artefact must be re-scanned at latest.
    :param WarningVerbosities on_unsupported
        Defines the handling if a backlog item should be processed which contains unsupported
        properties, e.g. an unsupported access type.
    '''
    delivery_service_url: str
    interval: int = 60 * 60 * 24 # 24h
    on_unsupported: WarningVerbosities = WarningVerbosities.WARNING

    def is_supported(
        self,
        artefact_kind: odg.model.ArtefactKind | None=None,
    ) -> bool:
        supported_artefact_kinds = (
            odg.model.ArtefactKind.RESOURCE,
        )

        if artefact_kind and artefact_kind not in supported_artefact_kinds:
            if self.on_unsupported is WarningVerbosities.WARNING:
                logger.warning(
                    f'{artefact_kind=} is not supported for OS_ID scans, {supported_artefact_kinds=}'
                )
            return False

        return True


@dataclasses.dataclass
class ExtensionsConfiguration:
    artefact_enumerator: ArtefactEnumeratorConfig | None
    bdba: BDBAConfig | None
    cache_manager: CacheManagerConfig | None
    clamav: ClamAVConfig | None
    crypto: CryptoConfig | None
    delivery_db_backup: DeliveryDBBackup | None
    issue_replicator: IssueReplicatorConfig | None
<<<<<<< HEAD
    sast: SASTConfig | None
    ghas: GHASConfig | None
=======
>>>>>>> 3b4b00fe
    osid: OsId | None
    responsibles: ResponsiblesConfig | None
    sast: SASTConfig | None
    backlog_controller: BacklogControllerConfig = dataclasses.field(default_factory=BacklogControllerConfig) # noqa: E501

    @staticmethod
    def from_dict(extensions_cfg_raw: dict) -> typing.Self:
        '''
        Mixes-in properties of `defaults` into extension specific configuration. Extensions
        configured as `None` or an empty object will also be consider as "active" in case they don't
        require any configuration to be provided.
        '''
        # mix-in default values in extension-specific ones
        defaults = extensions_cfg_raw.get('defaults', {})
        for extension, extension_cfg in extensions_cfg_raw.items():
            extensions_cfg_raw[extension] = defaults | (extension_cfg or {})

        return dacite.from_dict(
            data_class=ExtensionsConfiguration,
            data=extensions_cfg_raw,
            config=dacite.Config(
                cast=[enum.Enum],
            ),
        )

    @staticmethod
    def from_file(path: str) -> typing.Self:
        with open(path) as file:
            extensions_cfg_raw = yaml.safe_load(file)

        return ExtensionsConfiguration.from_dict(
            extensions_cfg_raw=extensions_cfg_raw,
        )

    def enabled_extensions(
        self,
        convert_to_camel_case: bool=False,
    ) -> collections.abc.Generator[str, None, None]:
        for extension_name in dataclasses.asdict(self).keys():
            if (
                not (extension_cfg := getattr(self, extension_name))
                or not extension_cfg.enabled
            ):
                continue # extension is not configured

            if not convert_to_camel_case:
                yield extension_name
                continue

            first_part, *remaining_parts = extension_name.split('_')
            yield first_part + ''.join(part.title() for part in remaining_parts)<|MERGE_RESOLUTION|>--- conflicted
+++ resolved
@@ -33,11 +33,8 @@
     CRYPTO = 'crypto'
     DELIVERY_DB_BACKUP = 'deliveryDbBackup'
     ISSUE_REPLICATOR = 'issueReplicator'
-<<<<<<< HEAD
     SAST = 'sast'
     GHAS = 'ghas'
-=======
->>>>>>> 3b4b00fe
     OSID = 'osid'
     RESPONSIBLES = 'responsibles'
     SAST = 'sast'
@@ -858,11 +855,8 @@
     crypto: CryptoConfig | None
     delivery_db_backup: DeliveryDBBackup | None
     issue_replicator: IssueReplicatorConfig | None
-<<<<<<< HEAD
     sast: SASTConfig | None
     ghas: GHASConfig | None
-=======
->>>>>>> 3b4b00fe
     osid: OsId | None
     responsibles: ResponsiblesConfig | None
     sast: SASTConfig | None
