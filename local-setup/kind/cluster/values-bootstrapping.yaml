extensions_cfg:
  defaults:
    delivery_dashboard_url: http://localhost
    delivery_service_url: http://delivery-service.delivery.svc.cluster.local:8080
  artefact_enumerator:
    components:
      - component_name: ocm.software/ocm-gear
      - component_name: ocm.software/ocmcli
    sprints_relative_time_range:
      days_from: -90
      days_to: 150
  bdba:
    enabled: False # disable in default because of missing BDBA credentials
    mappings:
      - prefix: ''
        bdba_secret_name: local
        group_id: -1
  cache_manager:
    prefill_function_caches:
      components:
        - component_name: ocm.software/ocm-gear
        - component_name: ocm.software/ocmcli
  clamav:
    enabled: False # disable in default because of high memory
    mappings:
      - prefix: ''
  crypto:
    enabled: False # disable in default because of high memory
    mappings:
      - prefix: ''
        standards:
          - name: FIPS
            version: 140-3
            ref:
              path: odg/crypto_defaults.yaml
          - name: NCS
            version: '1.0'
            ref:
              path: odg/crypto_defaults.yaml
        libraries:
          - ref:
              path: odg/crypto_defaults.yaml
  delivery_db_backup:
    enabled: False # disable in default because of missing `component_name` and `ocm_repo_url`
    component_name: ''
    ocm_repo_url: ''
    backup_retention_count: 1
  osid:
    enabled: False # disable in default because of high memory
  responsibles:
    enabled: True
  sast:
    enabled: True
  ghas:
    enabled: False
  issue_replicator:
    enabled: False # disable in default because of missing `github_repository`
    mappings:
      - prefix: ''
        github_repository: ''

findings:
  - type: finding/vulnerability
    categorisations:
      cfg_name: gardener
      ref:
        path: odg/defaults.yaml
    rescoring_ruleset:
      cfg_name: gardener
      ref:
        path: odg/defaults.yaml
    issues:
      enable_assignees: False
  - type: finding/license
    categorisations:
      - id: false-positive
        display_name: false positive
        value: 0
        rescoring: manual
      - id: other
        display_name: other
        value: 0
        rescoring: manual
      - id: blocker
        display_name: violation
        value: 16
        allowed_processing_time: 0
        rescoring: manual
        selector:
          license_names:
            - sleepycat
    issues:
      enable_assignees: False
  - type: finding/malware
    categorisations:
      - id: false-positive
        display_name: false positive
        value: 0
        rescoring: manual
      - id: other
        display_name: other
        value: 0
        rescoring: manual
      - id: blocker
        display_name: malware
        value: 16
        allowed_processing_time: 0
        rescoring: manual
        selector:
          malware_names:
            - .*
    issues:
      enable_assignees: False
  - type: finding/sast
    categorisations:
      - id: scan-exists
        display_name: scan exists
        value: 0
        rescoring: manual
      - id: scan-not-required
        display_name: not required
        value: 0
        rescoring: manual
      - id: missing-scan
        display_name: missing-scan
        value: 16
        allowed_processing_time: 0
        rescoring: automatic
        selector:
          sub_types:
            - .*
    rescoring_ruleset:
      name: sast-rescoring
      rules:
        - match:
            - component_name: github.com/.*
            - component_name: ocm.software/.*
          name: skip-scan-is-optional-for-opensource-components
          operation: set-to-scan-not-required
          sast_status: no-linter
          sub_types:
            - central-linting
    issues:
      enable_assignees: False
  - type: finding/crypto
    categorisations:
      - id: false-positive
        display_name: False Positive
        value: 0
        rescoring: manual
      - id: security-irrelevant
        display_name: Security Irrelevant
        value: 0
        rescoring: manual
      - id: compliant
        display_name: Compliant
        value: 0
        rescoring: manual
        selector:
          ratings:
            - compliant
      - id: maybe-standard-compliant
        display_name: Maybe Compliant
        value: 2
        allowed_processing_time: 90
        rescoring: manual
        selector:
          ratings:
            - maybe-compliant
      - id: not-standard-compliant
        display_name: Not Compliant
        value: 8
        allowed_processing_time: 30
        rescoring: manual
        selector:
          ratings:
            - not-compliant
    issues:
      enable_assignees: False
<<<<<<< HEAD
  - type: finding/ghas
    categorisations:
      - id: scan-exists
        display_name: scan exists
        value: 0
        rescoring: manual
      - id: scan-not-required
        display_name: not required
        value: 0
        rescoring: manual
      - id: missing-scan
        display_name: missing-scan
        value: 16
        allowed_processing_time: 0
        rescoring: automatic
        selector:
          html_url:
            - .*
=======
  - type: finding/osid
    categorisations:
      - id: empty-os-id
        display_name: Empty OS ID
        value: -1
        allowed_processing_time: ~
        selector:
          status:
            - emptyOsId
      - id: no-branch-info
        display_name: No Branch Info
        value: -1
        allowed_processing_time: ~
        selector:
          status:
            - noBranchInfo
      - id: no-release-info
        display_name: No Release Info
        value: -1
        allowed_processing_time: ~
        selector:
          status:
            - noReleaseInfo
      - id: unable-to-compare-version
        display_name: Unable to Compare Version
        value: -1
        allowed_processing_time: ~
        selector:
          status:
            - unableToCompareVersion
      - id: up-to-date
        display_name: Up to Date
        value: 0
        allowed_processing_time: ~
        rescoring: manual
      - id: false-positive
        display_name: False-Positive
        value: 0
        allowed_processing_time: ~
        rescoring: manual
      - id: distroless
        display_name: Distroless
        value: 0
        allowed_processing_time: ~
        rescoring: manual
        selector:
          status:
            - distroless
      - id: one-patchlevel-behind
        display_name: One Patchlevel behind (tip)
        value: 0
        allowed_processing_time: ~
        rescoring: manual
      - id: postpone
        display_name: Postpone
        value: 1
        allowed_processing_time: input
        rescoring: manual
      - id: more-than-one-patchlevel-behind
        display_name: More than one Patchlevel behind
        value: 2
        allowed_processing_time: 90
        rescoring: manual
        selector:
          status:
            - moreThanOnePatchlevelBehind
      - id: eol
        display_name: Branch no longer supported
        value: 8
        allowed_processing_time: 30
        rescoring: manual
        selector:
          status:
            - branchReachedEol
    issues:
      enable_assignees: False
>>>>>>> 3b4b00fe

ocm_repo_mappings:
  - prefix: ocm.software/ocmcli
    repository: ghcr.io/open-component-model/ocm
  - prefix: ''
    repository: europe-docker.pkg.dev/gardener-project/releases
  - prefix: ''
    repository: europe-docker.pkg.dev/gardener-project/snapshots

profiles:
  - name: default
    finding_types:
      - finding/vulnerability
      - finding/license
      - finding/malware
      - finding/sast
      - finding/crypto
<<<<<<< HEAD
      - finding/ghas
=======
      - finding/osid
>>>>>>> 3b4b00fe
    special_component_ids:
      - f7e84fdb-69fe-4837-b1c2-58cf4e58e5c7
      - 8ca887cf-0d09-4f28-bc88-727aa3e30a26

secrets:
  # bdba:
  #   local:
  #     api_url: ...
  #     token: ...
  #     group_ids:
  #       - ...
  delivery-db:
    local:
      username: postgres
      password: password-123
  github:
    github_com:
      api_url: https://api.github.com
      http_url: https://github.com
      repo_urls: ['.*']
      username: ...
      auth_token: ...
  oauth-cfg:
    local:
      client_id: ...
      client_secret: ...
      github_secret_name: github_com
      type: github
      name: GitHub
      oauth_url: https://github.com/login/oauth/authorize
      token_url: https://github.com/login/oauth/access_token
      role_bindings:
        - roles:
            - admin
          subjects:
            - type: github-org
              name: ...
            - type: github-team
              name: ...
            - type: github-user
              name: ...
  oci-registry:
    local:
      image_reference_prefixes:
        - europe-docker.pkg.dev/gardener-project
      privileges: readonly
      username: ...
      password: ...
  signing-cfg:
    local:
      id: '0'
      algorithm: RS256
      private_key: |
        -----BEGIN RSA PRIVATE KEY-----
        ...
        -----END RSA PRIVATE KEY-----
      public_key: |
        -----BEGIN PUBLIC KEY-----
        ...
        -----END PUBLIC KEY-----<|MERGE_RESOLUTION|>--- conflicted
+++ resolved
@@ -177,7 +177,6 @@
             - not-compliant
     issues:
       enable_assignees: False
-<<<<<<< HEAD
   - type: finding/ghas
     categorisations:
       - id: scan-exists
@@ -196,7 +195,6 @@
         selector:
           html_url:
             - .*
-=======
   - type: finding/osid
     categorisations:
       - id: empty-os-id
@@ -273,7 +271,6 @@
             - branchReachedEol
     issues:
       enable_assignees: False
->>>>>>> 3b4b00fe
 
 ocm_repo_mappings:
   - prefix: ocm.software/ocmcli
@@ -291,11 +288,8 @@
       - finding/malware
       - finding/sast
       - finding/crypto
-<<<<<<< HEAD
       - finding/ghas
-=======
       - finding/osid
->>>>>>> 3b4b00fe
     special_component_ids:
       - f7e84fdb-69fe-4837-b1c2-58cf4e58e5c7
       - 8ca887cf-0d09-4f28-bc88-727aa3e30a26
